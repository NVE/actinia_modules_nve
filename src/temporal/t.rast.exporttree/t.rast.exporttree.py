--- conflicted
+++ resolved
@@ -59,16 +59,12 @@
 # % key: resampling
 # % type: string
 # % description: Resampling to be used for overviews
-# % options: NEAREST,​AVERAGE,​BILINEAR​,​CUBIC​,​CUBICSPLINE​,​LANCZOS​,​MODE,​RMS
-# % required: no
-# %end
-
-# %option
-<<<<<<< HEAD
+# % options: NEAREST,AVERAGE,BILINEAR,CUBIC,CUBICSPLINE,LANCZOS,MODE,RMS
+# % required: no
+# %end
+
+# %option
 # % key: minimal_overview_size
-=======
-# % key: overviews
->>>>>>> 5453fb9d
 # % type: integer
 # % description: Minimal size of overview tiles (default=256)
 # % answer: 256
